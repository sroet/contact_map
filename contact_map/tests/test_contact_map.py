--- conflicted
+++ resolved
@@ -130,14 +130,11 @@
         m = self.maps[idx]
         assert set(m.query) == set(range(10))
         assert set(m.haystack) == set(range(10))
-<<<<<<< HEAD
         assert set(m.all_atoms) == set(range(10))
-=======
         assert set(r.index for r in m.query_residues) == set(range(5))
         assert set(r.index for r in m.haystack_residues) == set(range(5))
         assert m.haystack_residue_range == (0, 5)
         assert m.query_residue_range == (0, 5)
->>>>>>> 28f5f6e6
         assert m.n_neighbors_ignored == 0
         assert m.topology == self.topology
         for res in m.topology.residues:
@@ -263,7 +260,6 @@
         assert m.atom_contacts.counter == m2.atom_contacts.counter
         os.remove(test_file)
 
-<<<<<<< HEAD
     @pytest.mark.parametrize("use_atom_slice", [True, False, None])
     def test_atom_slice(self, idx, use_atom_slice):
         #Set class variable before init
@@ -309,12 +305,8 @@
         # Reset class variable (as imports are not redone between function
         # calls)
         ContactMap._class_use_atom_slice = class_default
-=======
     def test_contacts_dict(self, idx):
         _check_contacts_dict_names(self.maps[idx])
-
-    # TODO: add tests for ContactObject._check_consistency
->>>>>>> 28f5f6e6
 
     # TODO: add tests for ContactObject._check_consistency
 
