try:
    from . import version
except ImportError:  # pragma: no cover
    from . import _version as version

__version__ = version.version

from .contact_map import (
    ContactMap, ContactFrequency, ContactDifference, ContactCount
)

<<<<<<< HEAD
import concurrence
=======
from .min_dist import NearestAtoms, MinimumDistanceCounter

# import concurrence
>>>>>>> a4d66fdb
<|MERGE_RESOLUTION|>--- conflicted
+++ resolved
@@ -9,10 +9,6 @@
     ContactMap, ContactFrequency, ContactDifference, ContactCount
 )
 
-<<<<<<< HEAD
-import concurrence
-=======
 from .min_dist import NearestAtoms, MinimumDistanceCounter
 
-# import concurrence
->>>>>>> a4d66fdb
+import concurrence